# News

<<<<<<< HEAD
## v0.3.9 - 2025-03-23
- Resolve issue with `QuantumOpticsBase.jl` implementation of `entropy_vn`.
=======
## v0.3.9 - 2025-04-03

- Deprecate `equal_bases`.
- Add `GabsRepr` type for representations in Gabs.
>>>>>>> b3be671d

## v0.3.8 - 2025-03-08

- Introduce `metrics.jl` file for metric declarations.

## v0.3.7 - 2025-01-16

- Migrate `express` functionalities and representation types from QuantumSymbolics.

## v0.3.6 - 2024-09-08

- Add `coherentstate`, `thermalstate`, `displace`, `squeeze`, `wigner`, previously from QuantumOptics.

## v0.3.5

- Fix piracies and ambiguities in `nsubsystems` accumulated downstream in QuantumSavory.

## v0.3.4

- Documentation build fix.

## v0.3.3

- Add `nsubsystems` for computing the number of subsystems in a state.

## v0.3.2

- Cleanup - removing forgotten debug print statements.

## v0.3.1

- `identitysuperoperator` declared.

## v0.3.0

- Redo some of the `identityoperator` methods.

## v0.2.2

- Move `Base.adjoint` from `QuantumOpticsBase` to `QuantumInterface`.

## v0.2.1

- Implement `basis` method for superoperators.

## v0.2.0

- Moving much more of `QuantumOptictsBase` to `QuantumInterface`, avoiding piracy. Now `QuantumInterface` takes care of abstract state/operator types and concrete bases, while `QuantumOpticsBase` has concrete Schroedinger-style implementations of concrete state/operator types. `QuantumClifford` gives tableax-style implementations of concrete state/operator types.

## v0.1.0

- first release, bringing over interfaces from `QuantumOpticsBase`, `QuantumClifford`, `QuantumSavory`, and `QuantumSymbolics`
<|MERGE_RESOLUTION|>--- conflicted
+++ resolved
@@ -1,14 +1,10 @@
 # News
 
-<<<<<<< HEAD
-## v0.3.9 - 2025-03-23
-- Resolve issue with `QuantumOpticsBase.jl` implementation of `entropy_vn`.
-=======
-## v0.3.9 - 2025-04-03
+## v0.3.9 - 2025-04-20
 
+- Improvements to implementation of `entropy_vn`.
 - Deprecate `equal_bases`.
 - Add `GabsRepr` type for representations in Gabs.
->>>>>>> b3be671d
 
 ## v0.3.8 - 2025-03-08
 
