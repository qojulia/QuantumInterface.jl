--- conflicted
+++ resolved
@@ -1,14 +1,9 @@
 # News
 
-<<<<<<< HEAD
 ## v0.3.9 - 2025-04-03
 
 - Deprecate `equal_bases`.
-=======
-## v0.3.9 - 2025-04-08
-
 - Add `GabsRepr` type for representations in Gabs.
->>>>>>> 8407cc3c
 
 ## v0.3.8 - 2025-03-08
 
